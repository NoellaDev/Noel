# This is the default recipe when no arguments are provided
[private]
default:
  @just --list --unsorted

test *FLAGS:
  uv run pytest tests -m "not integration" {{FLAGS}}

integration *FLAGS:
  uv run pytest tests -m integration {{FLAGS}}

format:
  uvx ruff check . --fix
  uvx ruff format .

coverage *FLAGS:
  uv run coverage run -m pytest tests -m "not integration" {{FLAGS}}
  uv run coverage report
  uv run coverage lcov -o lcov.info

docs:
<<<<<<< HEAD
  uv sync && uv run mkdocs serve
=======
  cd docs && uv sync && uv run mkdocs serve
>>>>>>> 71863a19
<|MERGE_RESOLUTION|>--- conflicted
+++ resolved
@@ -19,8 +19,4 @@
   uv run coverage lcov -o lcov.info
 
 docs:
-<<<<<<< HEAD
   uv sync && uv run mkdocs serve
-=======
-  cd docs && uv sync && uv run mkdocs serve
->>>>>>> 71863a19
