import React, { useState } from "react";

export function showToast(message: string, type: 'success' | 'error') {
    const toast = document.createElement('div');
    toast.className = `
        fixed bottom-4 right-4 p-4 
        rounded-lg shadow-lg 
        ${type === 'success' 
            ? 'bg-white dark:bg-gray-800 text-green-600 dark:text-green-400 border border-green-200 dark:border-green-800' 
            : 'bg-white dark:bg-gray-800 text-red-600 dark:text-red-400 border border-red-200 dark:border-red-800'
        }
        transform transition-all duration-300 ease-in-out
        animate-in fade-in slide-in-from-bottom-5
    `;
    toast.textContent = message;
    document.body.appendChild(toast);
    
    // Animate out after 5 seconds instead of 2
    setTimeout(() => {
        toast.style.opacity = '0';
        toast.style.transform = 'translateY(1rem)';
        setTimeout(() => toast.remove(), 300);
    }, 5000);
<<<<<<< HEAD
} 
=======
}

type ToastMessage = {
    title: string;
    description: string;
};

export function useToast() {
    const [message, setMessage] = useState<ToastMessage | null>(null);

    function toast(newMessage: ToastMessage) {
        setMessage(newMessage);
        setTimeout(() => setMessage(null), 3000); // Auto-hide after 3 seconds
    }

    return { message, toast };
}
>>>>>>> 1d50e52a
<|MERGE_RESOLUTION|>--- conflicted
+++ resolved
@@ -21,9 +21,6 @@
         toast.style.transform = 'translateY(1rem)';
         setTimeout(() => toast.remove(), 300);
     }, 5000);
-<<<<<<< HEAD
-} 
-=======
 }
 
 type ToastMessage = {
@@ -40,5 +37,4 @@
     }
 
     return { message, toast };
-}
->>>>>>> 1d50e52a
+}