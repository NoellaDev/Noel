--- conflicted
+++ resolved
@@ -178,23 +178,12 @@
               {/* Left Navigation */}
               <div className="w-48 border-r border-gray-100 dark:border-gray-700 px-2 pt-2">
                 <div className="sticky top-8">
-<<<<<<< HEAD
-                  <button
-                      onClick={handleExit}
-                      className="flex items-center gap-2 text-gray-600 hover:text-gray-800
-                                            dark:text-gray-400 dark:hover:text-gray-200 mb-16 mt-4"
-                  >
-                    <Back className="w-4 h-4" />
-                    <span>Back</span>
-                  </button>
-=======
                   <BackButton
                       onClick={() => {
                         handleExit();
                       }}
                       className="mb-4"
                   />
->>>>>>> 1d50e52a
                   <div className="space-y-2">
                     {["Models", "Extensions", "Keys"].map((section) => (
                         <button
@@ -218,27 +207,13 @@
                     <div className="flex justify-between items-center mb-4">
                       <h2 className="text-2xl font-semibold">Models</h2>
                       <button
-<<<<<<< HEAD
-                          onClick={() => setAddModelOpen(true)}
-=======
                           onClick={() => navigate("/settings/more-models")}
->>>>>>> 1d50e52a
                           className="text-indigo-500 hover:text-indigo-600 font-medium"
                       >
                         More Models
                       </button>
                     </div>
-<<<<<<< HEAD
-                    {settings.models.map((model) => (
-                        <ToggleableItem
-                            key={model.id}
-                            {...model}
-                            onToggle={handleModelToggle}
-                        />
-                    ))}
-=======
                     <RecentModelsRadio/>
->>>>>>> 1d50e52a
                   </section>
 
                   {/* Extensions Section */}
