--- conflicted
+++ resolved
@@ -2,7 +2,7 @@
 import { Message, useChat } from './ai-sdk-fork/useChat';
 
 import { Route, Routes, Navigate } from 'react-router-dom';
-import { getApiUrl, getSecretKey } from './config';
+import { getApiUrl, addMCP, addMCPSystem } from './config';
 import { ApiKeyWarning } from './components/ApiKeyWarning';
 import BottomMenu from './components/BottomMenu';
 import FlappyGoose from './components/FlappyGoose';
@@ -17,10 +17,6 @@
 import UserMessage from './components/UserMessage';
 import { WelcomeScreen } from './components/WelcomeScreen';
 import WingToWing, { Working } from './components/WingToWing';
-<<<<<<< HEAD
-import { addMCP, addMCPSystem, getApiUrl } from './config';
-=======
->>>>>>> 5d4a4dc4
 import { askAi } from './utils/askAI';
 
 // update this when you want to show the welcome screen again - doesn't have to be an actual version, just anything woudln't have been seen before
@@ -324,41 +320,7 @@
   );
 }
 
-<<<<<<< HEAD
-=======
-// Function to send the system configuration to the server
-const addSystemConfig = async (system: string) => {
-  console.log("calling add system")
-  // Get the app instance from electron
-  const app = window.electron.app;
-  
-  const systemConfig = {
-    type: "Stdio",
-    cmd: await window.electron.getBinaryPath('goosed'),
-    args: ["mcp", system]
-  };
-
-  try {
-    const response = await fetch(getApiUrl('/systems/add'), {
-      method: 'POST',
-      headers: {
-        'Content-Type': 'application/json',
-        'X-Secret-Key': getSecretKey(),
-      },
-      body: JSON.stringify(systemConfig)
-    });
-
-    if (!response.ok) {
-      throw new Error(`Failed to add system config for ${system}: ${response.statusText}`);
-    }
-
-    console.log(`Successfully added system config for ${system}`);
-  } catch (error) {
-    console.log(`Error adding system config for ${system}:`, error);
-  }
-};
-
->>>>>>> 5d4a4dc4
+
 export default function ChatWindow() {
   // Shared function to create a chat window
   const openNewChatWindow = () => {
