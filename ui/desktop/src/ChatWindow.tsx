--- conflicted
+++ resolved
@@ -421,15 +421,12 @@
 
   // Initialize system config when window loads
   useEffect(() => {
-<<<<<<< HEAD
+
     // wait a few seconds before adding the system config
     setTimeout(() => {
-      addSystemConfig("developer");
+      addSystemConfig("developer2");
     }, 3000);
     
-=======
-    addSystemConfig("developer2");
->>>>>>> de541717
   }, []);
 
   window.electron.logInfo('ChatWindow loaded');
