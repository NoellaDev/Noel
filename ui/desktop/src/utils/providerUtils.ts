--- conflicted
+++ resolved
@@ -1,44 +1,4 @@
 import { extendGoosed, extendGoosedFromUrl, getApiUrl, getSecretKey } from "../config";
-<<<<<<< HEAD
-
-export const SELECTED_PROVIDER_KEY = "GOOSE_PROVIDER__API_KEY"
-
-export interface ProviderOption {
-  id: string;
-  name: string;
-  description: string;
-  models: string;
-}
-
-export const OPENAI_ENDPOINT_PLACEHOLDER = "https://api.openai.com";
-export const ANTHROPIC_ENDPOINT_PLACEHOLDER = "https://api.anthropic.com";
-export const OPENAI_DEFAULT_MODEL = "gpt-4"
-export const ANTHROPIC_DEFAULT_MODEL = "claude-3-sonnet"
-
-export function getStoredProvider(config: any): string | null {
-  console.log("config goose provider", config.GOOSE_PROVIDER)
-  console.log("local storage goose provider", localStorage.getItem("GOOSE_PROVIDER"))
-  return config.GOOSE_PROVIDER || localStorage.getItem("GOOSE_PROVIDER");
-}
-
-export interface Provider {
-  id: string; // Lowercase key (e.g., "openai")
-  name: string; // Provider name (e.g., "OpenAI")
-  description: string; // Description of the provider
-  models: string[]; // List of supported models
-  requiredKeys: string[]; // List of required keys
-}
-
-export async function getProvidersList(): Promise<Provider[]> {
-  const response = await fetch(getApiUrl("/agent/providers"), {
-    method: "GET",
-  });
-
-  if (!response.ok) {
-    throw new Error(`Failed to fetch providers: ${response.statusText}`);
-  }
-
-=======
 import {GOOSE_MODEL, GOOSE_PROVIDER} from "../env_vars";
 import { Model } from "../components/settings/models/ModelContext"
 
@@ -82,7 +42,6 @@
     throw new Error(`Failed to fetch providers: ${response.statusText}`);
   }
 
->>>>>>> 1d50e52a
   const data = await response.json();
   console.log("Raw API Response:", data); // Log the raw response
 
@@ -96,22 +55,14 @@
   }));
 }
 
-<<<<<<< HEAD
-const addAgent = async (provider: string) => {
-=======
 const addAgent = async (provider: string, model: string) => {
->>>>>>> 1d50e52a
   const response = await fetch(getApiUrl("/agent"), {
     method: "POST",
     headers: {
       "Content-Type": "application/json",
       "X-Secret-Key": getSecretKey(),
     },
-<<<<<<< HEAD
-    body: JSON.stringify({ provider: provider }),
-=======
     body: JSON.stringify({ provider: provider, model: model }),
->>>>>>> 1d50e52a
   });
 
   if (!response.ok) {
@@ -121,17 +72,10 @@
   return response;
 };
 
-<<<<<<< HEAD
-export const initializeSystem = async (provider: string) => {
-  try {
-    console.log("initializing with provider", provider)
-    await addAgent(provider);
-=======
 export const initializeSystem = async (provider: string, model: string) => {
   try {
     console.log("initializing with provider", provider, "model", model)
     await addAgent(provider, model);
->>>>>>> 1d50e52a
     await extendGoosed({
       type: "builtin",
       name: "developer"
