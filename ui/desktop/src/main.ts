import 'dotenv/config';
import { loadZshEnv } from './utils/loadEnv';
<<<<<<< HEAD
import { app, BrowserWindow, Tray, Menu, globalShortcut, ipcMain, Notification, MenuItem, dialog, powerSaveBlocker } from 'electron';
=======
import { getBinaryPath } from './utils/binaryPath';
import { app, BrowserWindow, Tray, Menu, globalShortcut, ipcMain, Notification, MenuItem, dialog } from 'electron';
>>>>>>> f972b94c
import path from 'node:path';
import { startGoosed } from './goosed';
import started from "electron-squirrel-startup";
import log from './utils/logger';
import { exec } from 'child_process';
import { addRecentDir, loadRecentDirs } from './utils/recentDirs';
import { EnvToggles, loadSettings, saveSettings, updateEnvironmentVariables, createEnvironmentMenu } from './utils/settings';

// Handle creating/removing shortcuts on Windows when installing/uninstalling.
if (started) app.quit();

declare var MAIN_WINDOW_VITE_DEV_SERVER_URL: string;
declare var MAIN_WINDOW_VITE_NAME: string;

// State for environment variable toggles
let envToggles: EnvToggles = loadSettings().envToggles;

// Parse command line arguments
const parseArgs = () => {
  const args = process.argv.slice(2); // Remove first two elements (electron and script path)
  let dirPath = null;

  for (let i = 0; i < args.length; i++) {
    if (args[i] === '--dir' && i + 1 < args.length) {
      dirPath = args[i + 1];
      break;
    }
  }

  return { dirPath };
};

const checkApiCredentials = () => {

  loadZshEnv(app.isPackaged);

  //{env-macro-start}//    
  const apiKeyProvidersValid =
  ['openai', 'anthropic', 'google', 'groq', 'openrouter'].includes(process.env.GOOSE_PROVIDER__TYPE) &&
    process.env.GOOSE_PROVIDER__HOST &&
    process.env.GOOSE_PROVIDER__MODEL &&
    process.env.GOOSE_PROVIDER__API_KEY;
    
  const optionalApiKeyProvidersValid =
    ['ollama', 'databricks'].includes(process.env.GOOSE_PROVIDER__TYPE) &&
    process.env.GOOSE_PROVIDER__HOST &&
    process.env.GOOSE_PROVIDER__MODEL;    

  return apiKeyProvidersValid|| optionalApiKeyProvidersValid;
  //{env-macro-end}//
};

const generateSecretKey = () => {
  const crypto = require('crypto');
  let key = crypto.randomBytes(32).toString('hex');
  process.env.GOOSE_SERVER__SECRET_KEY = key;
  return key;
};

let appConfig = { 
  apiCredsMissing: !checkApiCredentials(),
  GOOSE_API_HOST: 'http://127.0.0.1',
  GOOSE_SERVER__PORT: 0,
  GOOSE_WORKING_DIR: '',
  secretKey: generateSecretKey(),
};

const createLauncher = () => {
  const launcherWindow = new BrowserWindow({
    width: 600,
    height: 60,
    frame: false,
    transparent: true,
    webPreferences: {
      preload: path.join(__dirname, 'preload.js'),
      additionalArguments: [JSON.stringify(appConfig)],
    },
    skipTaskbar: true,
    alwaysOnTop: true,
  });

  // Center on screen
  const { screen } = require('electron');
  const primaryDisplay = screen.getPrimaryDisplay();
  const { width, height } = primaryDisplay.workAreaSize;
  const windowBounds = launcherWindow.getBounds();

  launcherWindow.setPosition(
    Math.round(width / 2 - windowBounds.width / 2),
    Math.round(height / 3 - windowBounds.height / 2)
  );

  // Load launcher window content
  const launcherParams = '?window=launcher#/launcher';
  if (MAIN_WINDOW_VITE_DEV_SERVER_URL) {
    launcherWindow.loadURL(`${MAIN_WINDOW_VITE_DEV_SERVER_URL}${launcherParams}`);
  } else {
    launcherWindow.loadFile(
      path.join(__dirname, `../renderer/${MAIN_WINDOW_VITE_NAME}/index.html${launcherParams}`)
    );
  }

  // Destroy window when it loses focus
  launcherWindow.on('blur', () => {
    launcherWindow.destroy();
  });
};


// Track windows by ID
let windowCounter = 0;
const windowMap = new Map<number, BrowserWindow>();

const createChat = async (app, query?: string, dir?: string) => {
  // Apply current environment settings before creating chat
  updateEnvironmentVariables(envToggles);

  const [port, working_dir] = await startGoosed(app, dir);  
  const mainWindow = new BrowserWindow({
    titleBarStyle: 'hidden',
    trafficLightPosition: { x: 16, y: 10 },
    vibrancy: 'window',
    width: 750,
    height: 800,
    minWidth: 650,
    minHeight: 800,
    transparent: true,
    useContentSize: true,
    icon: path.join(__dirname, '../images/icon'),
    webPreferences: {
      preload: path.join(__dirname, 'preload.js'),
      additionalArguments: [JSON.stringify({ ...appConfig, GOOSE_SERVER__PORT: port, GOOSE_WORKING_DIR: working_dir, REQUEST_DIR: dir })],
    },
  });

  // Load the index.html of the app.
  const queryParam = query ? `?initialQuery=${encodeURIComponent(query)}` : '';
  const { screen } = require('electron');
  const primaryDisplay = screen.getPrimaryDisplay();
  const { width } = primaryDisplay.workAreaSize;

  // Increment window counter to track number of windows
  const windowId = ++windowCounter;
  const direction = windowId % 2 === 0 ? 1 : -1; // Alternate direction
  const initialOffset = 50;

  // Set window position with alternating offset strategy
  const baseXPosition = Math.round(width / 2 - mainWindow.getSize()[0] / 2);
  const xOffset = direction * initialOffset * Math.floor(windowId / 2);
  mainWindow.setPosition(baseXPosition + xOffset, 100);

  if (MAIN_WINDOW_VITE_DEV_SERVER_URL) {
    mainWindow.loadURL(`${MAIN_WINDOW_VITE_DEV_SERVER_URL}${queryParam}`);
  } else {
    mainWindow.loadFile(
      path.join(__dirname, `../renderer/${MAIN_WINDOW_VITE_NAME}/index.html`),
      { search: queryParam.slice(1) }
    );
  }

  // DevTools
  globalShortcut.register('Alt+Command+I', () => {
    mainWindow.webContents.openDevTools();
  });

  windowMap.set(windowId, mainWindow);
  mainWindow.on('closed', () => {
    windowMap.delete(windowId);
  });
};

const createTray = () => {
  const isDev = process.env.NODE_ENV === 'development';
  let iconPath: string;

  if (isDev) {
    iconPath = path.join(process.cwd(), 'src', 'images', 'iconTemplate.png');
  } else {
    iconPath = path.join(process.resourcesPath, 'images', 'iconTemplate.png');
  }

  const tray = new Tray(iconPath);

  const contextMenu = Menu.buildFromTemplate([
    { label: 'Show Window', click: showWindow },
    { type: 'separator' },
    { label: 'Quit', click: () => app.quit() }
  ]);

  tray.setToolTip('Goose');
  tray.setContextMenu(contextMenu);
};


const showWindow = () => {
  const windows = BrowserWindow.getAllWindows();

  if (windows.length === 0) {
    log.info("No windows are currently open.");
    return;
  }

  // Define the initial offset values
  const initialOffsetX = 30;
  const initialOffsetY = 30;

  // Iterate over all windows
  windows.forEach((win, index) => {
    const currentBounds = win.getBounds();
    const newX = currentBounds.x + initialOffsetX * index;
    const newY = currentBounds.y + initialOffsetY * index;

    win.setBounds({
      x: newX,
      y: newY,
      width: currentBounds.width,
      height: currentBounds.height,
    });

    if (!win.isVisible()) {
      win.show();
    }

    win.focus();
  });
};

const buildRecentFilesMenu = () => {
  const recentDirs = loadRecentDirs();
  return recentDirs.map(dir => ({
    label: dir,
    click: () => {
      createChat(app, undefined, dir);
    }
  }));
};

const openDirectoryDialog = async (replaceWindow: boolean = false) => {
  const result = await dialog.showOpenDialog({
    properties: ['openDirectory']
  });
  
  if (!result.canceled && result.filePaths.length > 0) {
    addRecentDir(result.filePaths[0]);
    if (replaceWindow) {
      BrowserWindow.getFocusedWindow().close();
    }
    createChat(app, undefined, result.filePaths[0]);
  }
};

// Global error handler
const handleFatalError = (error: Error) => {
  const windows = BrowserWindow.getAllWindows();
  windows.forEach(win => {
    win.webContents.send('fatal-error', error.message || 'An unexpected error occurred');
  });
};

process.on('uncaughtException', (error) => {
  console.error('Uncaught Exception:', error);
  handleFatalError(error);
});

process.on('unhandledRejection', (error) => {
  console.error('Unhandled Rejection:', error);
  handleFatalError(error instanceof Error ? error : new Error(String(error)));
});

// Add file/directory selection handler
ipcMain.handle('select-file-or-directory', async () => {
  const result = await dialog.showOpenDialog({
    properties: ['openFile', 'openDirectory']
  });
  
  if (!result.canceled && result.filePaths.length > 0) {
    return result.filePaths[0];
  }
  return null;
});

app.whenReady().then(async () => {
  // Test error feature - only enabled with GOOSE_TEST_ERROR=true
  if (process.env.GOOSE_TEST_ERROR === 'true') {
    console.log('Test error feature enabled, will throw error in 5 seconds');
    setTimeout(() => {
      console.log('Throwing test error now...');
      throw new Error('Test error: This is a simulated fatal error after 5 seconds');
    }, 5000);
  }

  // Parse command line arguments
  const { dirPath } = parseArgs();
  
  createTray();
  const recentDirs = loadRecentDirs();
  let openDir = dirPath || (recentDirs.length > 0 ? recentDirs[0] : null);
  createChat(app, undefined, openDir);

  // Show launcher input on key combo
  globalShortcut.register('Control+Alt+Command+G', createLauncher);

  // Get the existing menu
  const menu = Menu.getApplicationMenu();

  // Add Environment menu items to View menu
  const viewMenu = menu.items.find(item => item.label === 'View');
  if (viewMenu) {
    viewMenu.submenu.append(new MenuItem({ type: 'separator' }));
    viewMenu.submenu.append(new MenuItem({
      label: 'Environment',
      submenu: Menu.buildFromTemplate(createEnvironmentMenu(envToggles, (newToggles) => {
        envToggles = newToggles;
        saveSettings({ envToggles: newToggles });
        updateEnvironmentVariables(newToggles);
      }))
    }));
  }

  const fileMenu = menu?.items.find(item => item.label === 'File');
  
  // open goose to specific dir and set that as its working space
  fileMenu.submenu.append(new MenuItem({
    label: 'Open Directory...',
    accelerator: 'CmdOrCtrl+O',
    click() {
      openDirectoryDialog();
    },
  }));

  // Add Recent Files submenu
  const recentFilesSubmenu = buildRecentFilesMenu();
  if (recentFilesSubmenu.length > 0) {
    fileMenu.submenu.append(new MenuItem({ type: 'separator' }));
    fileMenu.submenu.append(new MenuItem({
      label: 'Recent Directories',
      submenu: recentFilesSubmenu
    }));
  }

  // Add 'New Chat Window' and 'Open Directory' to File menu
  if (fileMenu && fileMenu.submenu) {
    fileMenu.submenu.append(new MenuItem({
      label: 'New Chat Window',
      accelerator: 'CmdOrCtrl+N',
      click() {
        ipcMain.emit('create-chat-window');
      },
    }));
  }

  Menu.setApplicationMenu(menu);

  app.on('activate', () => {
    if (BrowserWindow.getAllWindows().length === 0) {
      createChat(app);
    }
  });

  ipcMain.on('create-chat-window', (_, query) => {
    createChat(app, query);
  });

  ipcMain.on('directory-chooser', (_, replace: boolean = false) => {
    openDirectoryDialog(replace);
  });

  ipcMain.on('notify', (event, data) => {
    console.log("NOTIFY", data);
    new Notification({ title: data.title, body: data.body }).show();
  });

  ipcMain.on('logInfo', (_, info) => {
    log.info("from renderer:", info);
  });

  ipcMain.on('reload-app', () => {
    app.relaunch();
    app.exit(0);
  });

<<<<<<< HEAD
  // Power save blocker ID
let powerSaveBlockerId: number | null = null;

// Handle power save blocker
  ipcMain.handle('start-power-save-blocker', () => {
  log.info('Starting power save blocker...');
  if (powerSaveBlockerId === null) {
    powerSaveBlockerId = powerSaveBlocker.start('prevent-display-sleep');
    log.info('Started power save blocker');
    return true;
  }
  return false;
});

  ipcMain.handle('stop-power-save-blocker', () => {
    log.info('Stopping power save blocker...');
    if (powerSaveBlockerId !== null) {
      powerSaveBlocker.stop(powerSaveBlockerId);
      powerSaveBlockerId = null;
      log.info('Stopped power save blocker');
      return true;
    }
    return false;
});

// Handle metadata fetching from main process
ipcMain.handle('fetch-metadata', async (_, url) => {
=======
  // Handle binary path requests
  ipcMain.handle('get-binary-path', (event, binaryName) => {
    return getBinaryPath(app, binaryName);
  });

  // Handle metadata fetching from main process
  ipcMain.handle('fetch-metadata', async (_, url) => {
>>>>>>> f972b94c
    try {
      const response = await fetch(url, {
        headers: {
          'User-Agent': 'Mozilla/5.0 (compatible; Goose/1.0)'
        }
      });

      if (!response.ok) {
        throw new Error(`HTTP error! status: ${response.status}`);
      }

      return await response.text();
    } catch (error) {
      console.error('Error fetching metadata:', error);
      throw error;
    }
  });

  ipcMain.on('open-in-chrome', (_, url) => {
    // On macOS, use the 'open' command with Chrome
    if (process.platform === 'darwin') {
      exec(`open -a "Google Chrome" "${url}"`);
    } else if (process.platform === 'win32') {
      // On Windows, use start command
      exec(`start chrome "${url}"`);
    } else {
      // On Linux, use xdg-open with chrome
      exec(`xdg-open "${url}"`);
    }
  });
});

// Quit when all windows are closed, except on macOS.
app.on('window-all-closed', () => {
  if (process.platform !== 'darwin') {
    app.quit();
  }
});<|MERGE_RESOLUTION|>--- conflicted
+++ resolved
@@ -1,11 +1,7 @@
 import 'dotenv/config';
 import { loadZshEnv } from './utils/loadEnv';
-<<<<<<< HEAD
+import { getBinaryPath } from './utils/binaryPath';
 import { app, BrowserWindow, Tray, Menu, globalShortcut, ipcMain, Notification, MenuItem, dialog, powerSaveBlocker } from 'electron';
-=======
-import { getBinaryPath } from './utils/binaryPath';
-import { app, BrowserWindow, Tray, Menu, globalShortcut, ipcMain, Notification, MenuItem, dialog } from 'electron';
->>>>>>> f972b94c
 import path from 'node:path';
 import { startGoosed } from './goosed';
 import started from "electron-squirrel-startup";
@@ -387,8 +383,8 @@
     app.exit(0);
   });
 
-<<<<<<< HEAD
-  // Power save blocker ID
+
+// Power save blocker ID
 let powerSaveBlockerId: number | null = null;
 
 // Handle power save blocker
@@ -413,9 +409,6 @@
     return false;
 });
 
-// Handle metadata fetching from main process
-ipcMain.handle('fetch-metadata', async (_, url) => {
-=======
   // Handle binary path requests
   ipcMain.handle('get-binary-path', (event, binaryName) => {
     return getBinaryPath(app, binaryName);
@@ -423,7 +416,7 @@
 
   // Handle metadata fetching from main process
   ipcMain.handle('fetch-metadata', async (_, url) => {
->>>>>>> f972b94c
+
     try {
       const response = await fetch(url, {
         headers: {
