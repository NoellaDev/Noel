--- conflicted
+++ resolved
@@ -102,14 +102,12 @@
             "databricks-meta-llama-3-1-70b-instruct",
             "databricks-meta-llama-3-1-70b-instruct",
         ),
-<<<<<<< HEAD
         "nvidia": (
             "meta/llama-3.1-405b-instruct",
             "meta/llama-3.1-405b-instruct"
-        )
-=======
+        ),
         "google": ("gemini-1.5-flash", "gemini-1.5-flash"),
->>>>>>> 7285cbbc
+
     }
     processor, accelerator = recommended.get(provider, ("gpt-4o", "gpt-4o-mini"))
     return provider, processor, accelerator