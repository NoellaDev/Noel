--- conflicted
+++ resolved
@@ -62,53 +62,12 @@
         return (name, default_profile)
 
     profiles = read_config()
-<<<<<<< HEAD
-    if name not in profiles:
-        print(Panel(f"[yellow]Your configuration doesn't have a profile named '{name}', adding one now[/yellow]"))
-        profiles.update({name: profile})
-        write_config(profiles)
-    elif name in profiles:
-        # if the profile stored differs from the default one, we should prompt the user to see if they want
-        # to update it! we need to recursively compare the two profiles, as object comparison will always return false
-        is_profile_eq = profile.to_dict() == profiles[name].to_dict()
-        if not is_profile_eq:
-            yaml = YAML()
-            before = StringIO()
-            after = StringIO()
-            yaml.dump(profiles[name].to_dict(), before)
-            yaml.dump(profile.to_dict(), after)
-            before.seek(0)
-            after.seek(0)
-
-            print(
-                Panel(
-                    Text(
-                        f"Your profile uses one of the default options - '{name}'"
-                        + " - but it differs from the latest version:\n\n",
-                    )
-                    + pretty_diff(before.read(), after.read())
-                )
-            )
-            # should_update = Confirm.ask(
-            #     "Do you want to update your profile to use the latest?",
-            #     default=False,
-            # )
-            should_update = False
-            if should_update:
-                profiles[name] = profile
-                write_config(profiles)
-            else:
-                profile = profiles[name]
-
-    return profile
-=======
     if name in profiles:
         return (name, profiles[name])
     print(Panel(f"[yellow]Your configuration doesn't have a profile named '{name}', adding one now[/yellow]"))
     profiles.update({name: default_profile})
     write_config(profiles)
     return (name, default_profile)
->>>>>>> 8276e9b0
 
 
 def read_config() -> Dict[str, Profile]:
