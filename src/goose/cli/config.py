--- conflicted
+++ resolved
@@ -89,15 +89,7 @@
         except Exception:
             pass
     else:
-<<<<<<< HEAD
-        raise ValueError(
-            "Could not detect an available provider,"
-            + " make sure to n a provider or set an env var such as OPENAI_API_KEY"
-        )
-
-=======
         provider = RECOMMENDED_DEFAULT_PROVIDER
->>>>>>> 8276e9b0
     recommended = {
         "ollama": (OLLAMA_MODEL, OLLAMA_MODEL),
         "openai": ("gpt-4o", "gpt-4o-mini"),
