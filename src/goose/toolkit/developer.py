import os
<<<<<<< HEAD
=======
import re
import subprocess
import time
import tempfile
import httpx

>>>>>>> 76a50659
from pathlib import Path

from exchange import Message
from goose.toolkit.base import Toolkit, tool
from goose.toolkit.utils import get_language, render_template, RULEPREFIX, RULESTYLE
from goose.utils.shell import shell
from rich.markdown import Markdown
from rich.table import Table
from rich.rule import Rule


class Developer(Toolkit):
    """Provides a set of general purpose development capabilities

    The tools include plan management, a general purpose shell execution tool, and file operations.
    We also include some default shell strategies in the prompt, such as using ripgrep
    """

    def __init__(self, *args: object, **kwargs: dict[str, object]) -> None:
        super().__init__(*args, **kwargs)
        self.timestamps: dict[str, float] = {}
        self.cwd = os.getcwd()

    def system(self) -> str:
        """Retrieve system configuration details for developer"""
        hints_path = Path(".goosehints")
        system_prompt = Message.load("prompts/developer.jinja").text
        home_hints_path = Path.home() / ".config/goose/.goosehints"
        hints = []
        if hints_path.is_file():
            hints.append(render_template(hints_path))
        if home_hints_path.is_file():
            hints.append(render_template(home_hints_path))
        if hints:
            hints_text = "\n".join(hints)
            system_prompt = f"{system_prompt}\n\nHints:\n{hints_text}"
        return system_prompt

    @tool
    def update_plan(self, tasks: list[dict]) -> list[dict]:
        """
        Update the plan by overwriting all current tasks

        This can be used to update the status of a task. This update will be
        shown to the user directly, you do not need to reiterate it

        Args:
            tasks (list(dict)): The list of tasks, where each task is a dictionary
                with a key for the task "description" and the task "status". The status
                MUST be one of "planned", "complete", "failed", "in-progress".

        """
        # Validate the status of each task to ensure it is one of the accepted values.
        for task in tasks:
            if task["status"] not in {"planned", "complete", "failed", "in-progress"}:
                raise ValueError(f"Invalid task status: {task['status']}")

        # Create a table with columns for the index, description, and status of each task.
        table = Table(expand=True)
        table.add_column("#", justify="right", style="magenta")
        table.add_column("Task", justify="left")
        table.add_column("Status", justify="left")

        # Mapping of statuses to emojis for better visual representation in the table.
        emoji = {"planned": "⏳", "complete": "✅", "failed": "❌", "in-progress": "🕑"}
        for i, entry in enumerate(tasks):
            table.add_row(str(i), entry["description"], emoji[entry["status"]])

        # Log the table to display it directly to the user
        # `.log` method is used here to log the command execution in the application's UX
        self.notifier.log(table)

        # Return the tasks unchanged as the function's primary purpose is to update and display the task status.
        return tasks

    @tool
    def fetch_web_content(self, url: str) -> str:
        """
        Fetch content from a URL using httpx.

        Args:
            url (str): url of the site to visit.
        Returns:
            (dict): A dictionary with two keys:
                - 'html_file_path' (str): Path to a html file which has the content of the page. It will be very large so use rg to search it or head in chunks. Will contain meta data and links and markup.
                - 'text_file_path' (str): Path to a plain text file which has the some of the content of the page. It will be large so use rg to search it or head in chunks. If content isn't there, try the html variant.
        """  # noqa
        friendly_name = re.sub(r"[^a-zA-Z0-9]", "_", url)[:50]  # Limit length to prevent filenames from being too long

        try:
            result = httpx.get(url, follow_redirects=True).text
            with tempfile.NamedTemporaryFile(delete=False, mode="w", suffix=f"_{friendly_name}.html") as tmp_file:
                tmp_file.write(result)
                tmp_text_file_path = tmp_file.name.replace(".html", ".txt")
                plain_text = re.sub(
                    r"<head.*?>.*?</head>|<script.*?>.*?</script>|<style.*?>.*?</style>|<[^>]+>",
                    "",
                    result,
                    flags=re.DOTALL,
                )  # Remove head, script, and style tags/content, then any other tags
                with open(tmp_text_file_path, "w") as text_file:
                    text_file.write(plain_text)
                return {"html_file_path": tmp_file.name, "text_file_path": tmp_text_file_path}
        except httpx.HTTPStatusError as exc:
            self.notifier.log(f"Failed fetching with HTTP error: {exc.response.status_code}")
        except Exception as exc:
            self.notifier.log(f"Failed fetching with error: {str(exc)}")

    @tool
    def patch_file(self, path: str, before: str, after: str) -> str:
        """Patch the file at the specified by replacing before with after

        Before **must** be present exactly once in the file, so that it can safely
        be replaced with after.

        Args:
            path (str): The path to the file, in the format "path/to/file.txt"
            before (str): The content that will be replaced
            after (str): The content it will be replaced with
        """
        self.notifier.status(f"editing {path}")
        _path = Path(path)
        language = get_language(path)

        content = _path.read_text()

        if content.count(before) > 1:
            raise ValueError("The before content is present multiple times in the file, be more specific.")
        if content.count(before) < 1:
            raise ValueError("The before content was not found in file, be careful that you recreate it exactly.")

        content = content.replace(before, after)
        _path.write_text(content)

        output = f"""
```{language}
{before}
```
->
```{language}
{after}
```
"""
        self.notifier.log(Rule(RULEPREFIX + path, style=RULESTYLE, align="left"))
        self.notifier.log(Markdown(output))
        return "Succesfully replaced before with after."

    @tool
    def read_file(self, path: str) -> str:
        """Read the content of the file at path

        Args:
            path (str): The destination file path, in the format "path/to/file.txt"
        """
        language = get_language(path)
        content = Path(path).expanduser().read_text()
        self.notifier.log(Markdown(f"```\ncat {path}\n```"))
        # Record the last read timestamp
        self.timestamps[path] = os.path.getmtime(path)
        return f"```{language}\n{content}\n```"

    @tool
    def shell(self, command: str) -> str:
        """
        Execute a command on the shell

        This will return the output and error concatenated into a single string, as
        you would see from running on the command line. There will also be an indication
        of if the command succeeded or failed.

        Args:
            command (str): The shell command to run. It can support multiline statements
                if you need to run more than one at a time
        """
        # Log the command being executed in a visually structured format (Markdown).
        self.notifier.log(Rule(RULEPREFIX + "shell", style=RULESTYLE, align="left"))
        self.notifier.log(Markdown(f"```bash\n{command}\n```"))
        return shell(command, self.notifier, self.exchange_view)

    @tool
    def write_file(self, path: str, content: str) -> str:
        """
        Write a file at the specified path with the provided content. This will create any directories if they do not exist.
        The content will fully overwrite the existing file.

        Args:
            path (str): The destination file path, in the format "path/to/file.txt"
            content (str): The raw file content.
        """  # noqa: E501
        self.notifier.status("writing file")
        # Get the programming language for syntax highlighting in logs
        language = get_language(path)
        md = f"```{language}\n{content}\n```"

        # Log the content that will be written to the file
        # .log` method is used here to log the command execution in the application's UX
        # this method is dynamically attached to functions in the Goose framework
        self.notifier.log(Rule(RULEPREFIX + path, style=RULESTYLE, align="left"))
        self.notifier.log(Markdown(md))

        _path = Path(path)
        if path in self.timestamps:
            last_read_timestamp = self.timestamps.get(path, 0.0)
            current_timestamp = os.path.getmtime(path)
            if current_timestamp > last_read_timestamp:
                raise RuntimeError(
                    f"File '{path}' has been modified since it was last read."
                    + " Read the file to incorporate changes or update your plan."
                )

        # Prepare the path and create any necessary parent directories
        _path.parent.mkdir(parents=True, exist_ok=True)

        # Write the content to the file
        _path.write_text(content)

        # Update the last read timestamp after writing to the file
        self.timestamps[path] = os.path.getmtime(path)

        # Return a success message
        return f"Successfully wrote to {path}"<|MERGE_RESOLUTION|>--- conflicted
+++ resolved
@@ -1,13 +1,10 @@
 import os
-<<<<<<< HEAD
-=======
 import re
 import subprocess
 import time
 import tempfile
 import httpx
 
->>>>>>> 76a50659
 from pathlib import Path
 
 from exchange import Message
