--- conflicted
+++ resolved
@@ -4,22 +4,14 @@
 ##############################################################################
 # Goose CLI Install Script
 #
-<<<<<<< HEAD
-# This script downloads the latest 'goose' CLI binary from GitHub releases
-=======
 # This script downloads the latest stable 'goose' CLI binary from GitHub releases
->>>>>>> 1d50e52a
 # and installs it to your system.
 #
 # Supported OS: macOS (darwin), Linux
 # Supported Architectures: x86_64, arm64
 #
 # Usage:
-<<<<<<< HEAD
-#   curl -H 'Accept: application/vnd.github.v3.raw' "https://api.github.com/repos/block/goose/contents/download_cli.sh?ref=v1.0" | bash
-=======
 #   curl -fsSL https://github.com/block/goose/releases/download/stable/download_cli.sh | sh
->>>>>>> 1d50e52a
 #
 # Environment variables:
 #   GOOSE_BIN_DIR  - Directory to which Goose will be installed (default: $HOME/.local/bin)
@@ -36,19 +28,8 @@
 # --- 2) Variables ---
 REPO="block/goose"
 OUT_FILE="goose"
-<<<<<<< HEAD
-GITHUB_API_ENDPOINT="api.github.com"
 GOOSE_BIN_DIR="${GOOSE_BIN_DIR:-"$HOME/.local/bin"}"
 
-# Helper function to fetch JSON from GitHub
-gh_curl() {
-  curl -sL -H "Accept: application/vnd.github.v3.raw" "$@"
-}
-
-=======
-GOOSE_BIN_DIR="${GOOSE_BIN_DIR:-"$HOME/.local/bin"}"
-
->>>>>>> 1d50e52a
 # --- 3) Detect OS/Architecture ---
 OS=$(uname -s | tr '[:upper:]' '[:lower:]')
 ARCH=$(uname -m)
@@ -56,11 +37,7 @@
 case "$OS" in
   linux|darwin) ;;
   *) 
-<<<<<<< HEAD
-    echo "Error: Unsupported OS '$OS'. Goose only supports Linux and macOS."
-=======
     echo "Error: Unsupported OS '$OS'. Goose currently only supports Linux and macOS."
->>>>>>> 1d50e52a
     exit 1
     ;;
 esac
@@ -79,49 +56,13 @@
     ;;
 esac
 
-<<<<<<< HEAD
-# Build the filename we expect in the release assets
-=======
 # Build the filename and URL for the stable release
->>>>>>> 1d50e52a
 if [ "$OS" = "darwin" ]; then
   FILE="goose-$ARCH-apple-darwin.tar.bz2"
 else
   FILE="goose-$ARCH-unknown-linux-gnu.tar.bz2"
 fi
 
-<<<<<<< HEAD
-# --- 4) Fetch GitHub Releases and locate the correct asset ID ---
-echo "Looking up the most recent goose binary release..."
-RELEASES=$(gh_curl https://$GITHUB_API_ENDPOINT/repos/$REPO/releases)
-
-# Parse JSON to find the asset ID
-ASSET_ID=$(echo "$RELEASES" | awk -v file="$FILE" '
-  BEGIN { found_asset = 0; }
-  /"assets"/ { in_assets = 1; next }
-  in_assets && /"id":/ {
-    match($0, /[0-9]+/);
-    current_id = substr($0, RSTART, RLENGTH);
-    next
-  }
-  in_assets && /"name":/ && $0 ~ file {
-    print current_id;
-    exit;
-  }
-')
-
-if [ -z "$ASSET_ID" ]; then
-  echo "Error: Could not find a release asset named '$FILE' in the latest releases."
-  exit 1
-fi
-
-# --- 5) Download & extract 'goose' binary ---
-echo "Downloading $FILE..."
-curl -sL --header 'Accept: application/octet-stream' \
-  "https://$GITHUB_API_ENDPOINT/repos/$REPO/releases/assets/$ASSET_ID" \
-  --output "$FILE"
-
-=======
 DOWNLOAD_URL="https://github.com/$REPO/releases/download/stable/$FILE"
 
 # --- 4) Download & extract 'goose' binary ---
@@ -131,7 +72,6 @@
   exit 1
 fi
 
->>>>>>> 1d50e52a
 echo "Extracting $FILE..."
 tar -xjf "$FILE"
 rm "$FILE" # clean up the downloaded tarball
@@ -139,11 +79,7 @@
 # Make binaries executable
 chmod +x goose
 
-<<<<<<< HEAD
-# --- 6) Install to $GOOSE_BIN_DIR ---
-=======
 # --- 5) Install to $GOOSE_BIN_DIR ---
->>>>>>> 1d50e52a
 if [ ! -d "$GOOSE_BIN_DIR" ]; then
   echo "Creating directory: $GOOSE_BIN_DIR"
   mkdir -p "$GOOSE_BIN_DIR"
@@ -152,12 +88,7 @@
 echo "Moving goose to $GOOSE_BIN_DIR/$OUT_FILE"
 mv goose "$GOOSE_BIN_DIR/$OUT_FILE"
 
-<<<<<<< HEAD
-
-# --- 7) Check PATH and give instructions if needed ---
-=======
 # --- 6) Check PATH and give instructions if needed ---
->>>>>>> 1d50e52a
 if [[ ":$PATH:" != *":$GOOSE_BIN_DIR:"* ]]; then
   echo ""
   echo "Warning: $GOOSE_BIN_DIR is not in your PATH."
@@ -167,11 +98,7 @@
   echo ""
 fi
 
-<<<<<<< HEAD
-# --- 8) Auto-configure Goose (Optional) ---
-=======
 # --- 7) Auto-configure Goose (Optional) ---
->>>>>>> 1d50e52a
 CONFIG_ARGS=""
 if [ -n "${GOOSE_PROVIDER:-}" ]; then
   CONFIG_ARGS="$CONFIG_ARGS -p $GOOSE_PROVIDER"
