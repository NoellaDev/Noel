/**
 * Any CSS included here will be global. The classic template
 * bundles Infima by default. Infima is a CSS framework designed to
 * work well for content-centric websites.
 */

/* You can override the default Infima variables here. */

@font-face {
  font-family: Cash Sans;
  src: url(https://cash-f.squarecdn.com/static/fonts/cashsans/woff2/CashSans-Regular.woff2)
    format("woff2");
  font-weight: 400;
  font-style: normal;
}

@font-face {
  font-family: Cash Sans;
  src: url(https://cash-f.squarecdn.com/static/fonts/cashsans/woff2/CashSans-Medium.woff2)
    format("woff2");
  font-weight: 500;
  font-style: normal;
}

@font-face {
  font-family: Cash Sans;
  src: url(https://cash-f.squarecdn.com/static/fonts/cashsans/woff2/CashSans-Semibold.woff2)
    format("woff2");
  font-weight: 600;
  font-style: normal;
}

@font-face {
  font-family: Cash Sans;
  src: url(https://cash-f.squarecdn.com/static/fonts/cashsans/woff2/CashSans-Bold.woff2)
    format("woff2");
  font-weight: 700;
  font-style: normal;
}

:root {
  --ifm-color-primary: #2e8555;
  --ifm-color-primary-dark: #29784c;
  --ifm-color-primary-darker: #277148;
  --ifm-color-primary-darkest: #205d3b;
  --ifm-color-primary-light: #33925d;
  --ifm-color-primary-lighter: #359962;
  --ifm-color-primary-lightest: #3cad6e;
  --ifm-code-font-size: 95%;
  --docusaurus-highlighted-code-line-bg: rgba(0, 0, 0, 0.1);

  /* arcade colors */
  --constant-white: #ffffff;
  --constant-black: #000000;
  --green-for-lightbg: #0f6636; /* accessible on white bg */
  --green-for-darkbg: #25c2a0;; /* accessible on black bg */
  --grey-10: #101010;
  --grey-20: #1e1e1e;
  --grey-50: #666666;
  --grey-60: #959595;
  --grey-80: #cccccc;
  --grey-85: #dadada;
  --grey-90: #e8e8e8;
  --grey-95: #f0f0f0;
  --dark-grey-15: #1a1a1a;
  --dark-grey-25: #232323;
  --dark-grey-30: #2a2a2a;
  --dark-grey-40: #333333;
  --dark-grey-45: #595959;
  --dark-grey-60: #878787;
  --dark-grey-90: #e1e1e1;

  --background-app: var(--constant-white);
  --background-prominent: var(--grey-80);
  --background-standard: var(--grey-90);
  --background-subtle: var(--grey-95);

  --border-divider: var(--grey-90);
  --border-inverse: var(--constant-white);
  --border-prominent: var(--grey-10);
  --border-standard: var(--grey-60);
  --border-subtle: var(--grey-90);

  --icon-disabled: var(--grey-60);
  --icon-extra-subtle: var(--grey-60);
  --icon-inverse: var(--constant-white);
  --icon-prominent: var(--grey-10);
  --icon-standard: var(--grey-20);
  --icon-subtle: var(--grey-50);

  --text-placeholder: var(--grey-60);
  --text-prominent: var(--grey-10);
  --text-standard: var(--grey-20);
  --text-subtle: var(--grey-50);
  --text-inverse: var(--constant-white);

  --button-primary-background: var(--constant-black);

  /* overrides */

  --ifm-button-border-radius: 999px;
  --ifm-font-family-base: "Cash Sans", sans-serif;
  --ifm-font-size-base: 16px;
  --ifm-button-font-weight: var(--ifm-font-weight-normal);
  --ifm-navbar-item-padding-horizontal: 32px;
  --ifm-navbar-shadow: none;
  --ifm-navbar-background-color: var(--background-app);
  --ifm-background-color: var(--background-app);
  --ifm-hero-text-color: var(--text-standard);
  --ifm-heading-font-weight: var(--ifm-font-weight-semibold);
  --ifm-footer-background-color: var(--background-app);
  --ifm-color-primary: var(--constant-black);
  --ifm-footer-link-color: var(--text-standard);
  --ifm-navbar-link-hover-color: var(--text-subtle);
  --ifm-link-decoration: underline;
  --ifm-link-color: var(--green-for-lightbg); 
}

/* For readability concerns, you should choose a lighter palette in dark mode. */
[data-theme="dark"] {
  --ifm-color-primary: #25c2a0;
  --ifm-color-primary-dark: #21af90;
  --ifm-color-primary-darker: #1fa588;
  --ifm-color-primary-darkest: #1a8870;
  --ifm-color-primary-light: #29d5b0;
  --ifm-color-primary-lighter: #32d8b4;
  --ifm-color-primary-lightest: #4fddbf;
  --docusaurus-highlighted-code-line-bg: rgba(0, 0, 0, 0.3);

  /* arcade colors */
  --background-app: var(--constant-black);
  --background-prominent: var(--dark-grey-40);
  --background-standard: var(--dark-grey-25);
  --background-subtle: var(--dark-grey-15);

  --border-divider: var(--dark-grey-25);
  --border-inverse: var(--constant-black);
  --border-prominent: var(--constant-white);
  --border-standard: var(--dark-grey-45);
  --border-subtle: var(--dark-grey-25);

  --icon-disabled: var(--dark-grey-45);
  --icon-extra-subtle: var(--dark-grey-45);
  --icon-inverse: var(--constant-black);
  --icon-prominent: var(--constant-white);
  --icon-standard: var(--dark-grey-90);
  --icon-subtle: var(--dark-grey-60);

  --text-placeholder: var(--dark-grey-45);
  --text-prominent: var(--constant-white);
  --text-standard: var(--dark-grey-90);
  --text-subtle: var(--dark-grey-60);
  --text-inverse: var(--constant-black);

  --button-primary-background: var(--constant-white);
  --ifm-link-color: var(--green-for-darkbg); 
}

/* overrides */

.button {
  display: flex;
  align-items: center;
  padding: 8px 24px;
  font-weight: var(--ifm-font-weight-semibold);
  font-size: var(--ifm-font-size-base);
  color: var(--text-standard);
  border: none;
}

.button--primary {
  background: var(--button-primary-background);
  color: var(--text-inverse);
}

.button svg {
  margin-right: 0.75rem;
}

.hero--primary {
  background: var(--background-app);
  color: var(--text-standard);
}

html {
  background-color: var(--background-app);
}

.hero .container {
  display: flex;
  flex-direction: column;
  align-items: center;
  justify-content: center;
  padding: 2rem 0;
}

.hero__title {
  max-width: 280px;
  text-align: center;
  line-height: 0.8;
  margin-bottom: 32px;
}

.hero__subtitle {
  max-width: 600px;
  margin-bottom: 32px;
}

.footer .container {
  border-top: 2px solid var(--border-prominent);
  padding-top: 24px;
}

/* net new */

.hero--logo svg {
  height: 100px;
  width: 100px;
}
<<<<<<< HEAD

/* Ensure links inside :::note sections are styled green */
.theme-admonition a {
  color: #2e8555; /* Replace with the specific green color from your theme */
  text-decoration: underline; /* Match underline style */
}

.theme-admonition a:hover {
  color: #29784c; /* Slightly darker green for hover effect */
  text-decoration: underline;
}

.pill-button {
  display: flex;
  align-items: center;
}

.pill-button p {
  margin: 0;
}
=======
>>>>>>> 3f8ce5f8
<|MERGE_RESOLUTION|>--- conflicted
+++ resolved
@@ -217,18 +217,6 @@
   height: 100px;
   width: 100px;
 }
-<<<<<<< HEAD
-
-/* Ensure links inside :::note sections are styled green */
-.theme-admonition a {
-  color: #2e8555; /* Replace with the specific green color from your theme */
-  text-decoration: underline; /* Match underline style */
-}
-
-.theme-admonition a:hover {
-  color: #29784c; /* Slightly darker green for hover effect */
-  text-decoration: underline;
-}
 
 .pill-button {
   display: flex;
@@ -237,6 +225,4 @@
 
 .pill-button p {
   margin: 0;
-}
-=======
->>>>>>> 3f8ce5f8
+}