--- conflicted
+++ resolved
@@ -4,6 +4,7 @@
 from typing import Any, Dict, List, Mapping, Tuple
 
 from attrs import define, evolve, field, Factory
+from exchange.langfuse_wrapper import observe_wrapper
 from tiktoken import get_encoding
 
 from exchange.checkpoint import Checkpoint, CheckpointData
@@ -14,10 +15,6 @@
 from exchange.providers import Provider, Usage
 from exchange.tool import Tool
 from exchange.token_usage_collector import _token_usage_collector
-<<<<<<< HEAD
-from exchange.langfuse_wrapper import observe_wrapper
-=======
->>>>>>> 49a30b4d
 
 
 def validate_tool_output(output: str) -> None:
@@ -131,6 +128,7 @@
 
         return response
 
+    @observe_wrapper()
     def call_function(self, tool_use: ToolUse) -> ToolResult:
         """Call the function indicated by the tool use"""
         tool = self._toolmap.get(tool_use.name)
