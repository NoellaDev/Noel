use anyhow::Result;
<<<<<<< HEAD
use goose_mcp::NonDeveloperRouter;
use goose_mcp::{Developer2Router, DeveloperRouter, GoogleDriveRouter, JetBrainsRouter};
=======
use goose_mcp::{
    Developer2Router, DeveloperRouter, JetBrainsRouter, MemoryRouter, NonDeveloperRouter,
};
>>>>>>> 30614786
use mcp_server::router::RouterService;
use mcp_server::{BoundedService, ByteTransport, Server};
use tokio::io::{stdin, stdout};

pub async fn run(name: &str) -> Result<()> {
    // Initialize logging
    crate::logging::setup_logging(Some(&format!("mcp-{name}")))?;

    tracing::info!("Starting MCP server");
    let router: Option<Box<dyn BoundedService>> = match name {
        "developer" => Some(Box::new(RouterService(DeveloperRouter::new()))),
        "developer2" => Some(Box::new(RouterService(Developer2Router::new()))),
        "nondeveloper" => Some(Box::new(RouterService(NonDeveloperRouter::new()))),
        "jetbrains" => Some(Box::new(RouterService(JetBrainsRouter::new()))),
<<<<<<< HEAD
        "google_drive" => {
            let router = GoogleDriveRouter::new().await;
            Some(Box::new(RouterService(router)))
        }
=======
        "memory" => Some(Box::new(RouterService(MemoryRouter::new()))),
>>>>>>> 30614786
        _ => None,
    };

    // Create and run the server
    let server = Server::new(router.unwrap_or_else(|| panic!("Unknown server requested {}", name)));
    let transport = ByteTransport::new(stdin(), stdout());

    tracing::info!("Server initialized and ready to handle requests");
    Ok(server.run(transport).await?)
}<|MERGE_RESOLUTION|>--- conflicted
+++ resolved
@@ -1,12 +1,7 @@
 use anyhow::Result;
-<<<<<<< HEAD
-use goose_mcp::NonDeveloperRouter;
-use goose_mcp::{Developer2Router, DeveloperRouter, GoogleDriveRouter, JetBrainsRouter};
-=======
 use goose_mcp::{
-    Developer2Router, DeveloperRouter, JetBrainsRouter, MemoryRouter, NonDeveloperRouter,
+    Developer2Router, DeveloperRouter, GoogleDriveRouter, JetBrainsRouter, MemoryRouter, NonDeveloperRouter,
 };
->>>>>>> 30614786
 use mcp_server::router::RouterService;
 use mcp_server::{BoundedService, ByteTransport, Server};
 use tokio::io::{stdin, stdout};
@@ -21,14 +16,11 @@
         "developer2" => Some(Box::new(RouterService(Developer2Router::new()))),
         "nondeveloper" => Some(Box::new(RouterService(NonDeveloperRouter::new()))),
         "jetbrains" => Some(Box::new(RouterService(JetBrainsRouter::new()))),
-<<<<<<< HEAD
         "google_drive" => {
             let router = GoogleDriveRouter::new().await;
             Some(Box::new(RouterService(router)))
-        }
-=======
+        },
         "memory" => Some(Box::new(RouterService(MemoryRouter::new()))),
->>>>>>> 30614786
         _ => None,
     };
 
