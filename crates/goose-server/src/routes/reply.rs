--- conflicted
+++ resolved
@@ -568,11 +568,7 @@
             let mock_provider = Box::new(MockProvider {
                 model_config: mock_model_config,
             });
-<<<<<<< HEAD
-            let mut agent = AgentFactory::create("reference", mock_provider).unwrap();
-=======
             let agent = AgentFactory::create("reference", mock_provider).unwrap();
->>>>>>> 1d50e52a
             let state = AppState {
                 agent: Arc::new(Mutex::new(Some(agent))),
                 secret_key: "test-secret".to_string(),
