--- conflicted
+++ resolved
@@ -252,18 +252,14 @@
 
 #[async_trait]
 impl Transport for SseTransport {
-<<<<<<< HEAD
     type Handle = SseTransportHandle;
 
     async fn start(&self) -> Result<Self::Handle, Error> {
-=======
-    async fn start(&self) -> Result<TransportHandle, Error> {
         // Set environment variables
         for (key, value) in &self.env {
             std::env::set_var(key, value);
         }
 
->>>>>>> a258b76d
         // Create a channel for outgoing TransportMessages
         let (tx, rx) = mpsc::channel(32);
 
