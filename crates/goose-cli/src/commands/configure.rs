--- conflicted
+++ resolved
@@ -2,38 +2,23 @@
 use crate::inputs::inputs::get_user_input;
 use crate::profile::profile::Profile;
 use crate::profile::profile_handler::{find_existing_profile, profile_path, save_profile};
-use crate::profile::provider_helper::{get_provider_type, select_provider_lists, set_provider_config, PROVIDER_OPEN_AI};
+use crate::profile::provider_helper::{
+    get_provider_type, select_provider_lists, set_provider_config, PROVIDER_OPEN_AI,
+};
+use cliclack::spinner;
 use console::style;
+use goose::providers::configs::ProviderConfig;
 use goose::providers::factory;
 use goose::providers::types::message::Message;
 use std::error::Error;
-use cliclack::spinner;
-use goose::providers::configs::ProviderConfig;
 
-<<<<<<< HEAD
-#[derive(Serialize, Deserialize)]
-pub struct ConfigOptions {
-    pub provider: Option<String>,
-    pub host: Option<String>,
-    pub token: Option<String>,
-    pub processor: Option<String>,
-    pub accelerator: Option<String>,
-}
-
-pub fn handle_configure(options: ConfigOptions) -> Result<Box<ConfigOptions>, Box<dyn Error>> {
-    ctrlc::set_handler(move || {}).expect("setting Ctrl-C handler");
-
-    cliclack::clear_screen()?;
-=======
 pub async fn handle_configure(provided_profile_name: Option<String>) -> Result<(), Box<dyn Error>> {
     cliclack::intro(style(" configure-goose ").on_cyan().black())?;
     println!("We are helping you configure your Goose CLI profile.");
-    let profile_name = provided_profile_name.unwrap_or_else(|| {
-        get_user_input("Enter profile name:", "default").unwrap()
-    });
+    let profile_name = provided_profile_name
+        .unwrap_or_else(|| get_user_input("Enter profile name:", "default").unwrap());
     let existing_profile_result = get_existing_profile(&profile_name);
     let existing_profile = existing_profile_result.as_ref();
->>>>>>> 06a9be4a
 
     let provider_name = select_provider(existing_profile);
     let recommended_models = get_recommended_models(&provider_name);
@@ -49,18 +34,18 @@
         Ok(()) => println!("\nProfile saved to: {:?}", profile_path()?),
         Err(e) => println!("Failed to save profile: {}", e),
     }
-<<<<<<< HEAD
-    Ok(Box::new(final_config))
-=======
     check_configuration(provider_name, provider_config).await?;
     Ok(())
->>>>>>> 06a9be4a
 }
 
-async fn check_configuration(provider_name: &str, provider_config: ProviderConfig) -> Result<(), Box<dyn Error>> {
+async fn check_configuration(
+    provider_name: &str,
+    provider_config: ProviderConfig,
+) -> Result<(), Box<dyn Error>> {
     let spin = spinner();
     spin.start("Now let's check your configuration...");
-    let provider = factory::get_provider(get_provider_type(provider_name), provider_config).unwrap();
+    let provider =
+        factory::get_provider(get_provider_type(provider_name), provider_config).unwrap();
     let message = Message::user("Please give a nice welcome messsage (one sentence) and let them know they are all set to use this agent ").unwrap();
     let result = provider.complete(
                                    "You are an AI agent called Goose. You use tools of connected systems to solve problems.",
@@ -79,23 +64,36 @@
     existing_profile_result
 }
 
-fn set_processor(existing_profile: Option<&Profile>, recommended_models: &RecommendedModels) -> Result<String, Box<dyn Error>> {
+fn set_processor(
+    existing_profile: Option<&Profile>,
+    recommended_models: &RecommendedModels,
+) -> Result<String, Box<dyn Error>> {
     let default_processor_value = existing_profile
-        .map_or(recommended_models.processor, |profile| profile.processor.as_str());
+        .map_or(recommended_models.processor, |profile| {
+            profile.processor.as_str()
+        });
     let processor = get_user_input("Enter processor:", default_processor_value)?;
     Ok(processor)
 }
 
-fn set_accelerator(existing_profile: Option<&Profile>, recommended_models: &RecommendedModels) -> Result<String, Box<dyn Error>> {
+fn set_accelerator(
+    existing_profile: Option<&Profile>,
+    recommended_models: &RecommendedModels,
+) -> Result<String, Box<dyn Error>> {
     let default_accelerator_value = existing_profile
-        .map_or(recommended_models.accelerator, |profile| profile.accelerator.as_str());
+        .map_or(recommended_models.accelerator, |profile| {
+            profile.accelerator.as_str()
+        });
     let processor = get_user_input("Enter accelerator:", default_accelerator_value)?;
     Ok(processor)
 }
 
 fn select_provider(existing_profile: Option<&Profile>) -> &str {
-    let default_value = existing_profile
-        .map_or(PROVIDER_OPEN_AI, |profile| profile.provider.as_str());
+    let default_value =
+        existing_profile.map_or(PROVIDER_OPEN_AI, |profile| profile.provider.as_str());
     cliclack::select("Select provider:")
-        .initial_value(default_value).items(&select_provider_lists()).interact().unwrap()
-}
+        .initial_value(default_value)
+        .items(&select_provider_lists())
+        .interact()
+        .unwrap()
+}