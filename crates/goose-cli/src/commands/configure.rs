--- conflicted
+++ resolved
@@ -35,18 +35,7 @@
         ));
     }
 
-<<<<<<< HEAD
-    let default_provider = existing_profile.map_or("openai", |profile| profile.provider.as_str());
-    let provider_name = cliclack::select("Which model provider should we use?")
-        .initial_value(default_provider)
-        .items(&[
-            ("openai", "OpenAI", "GPT-4o etc"),
-            ("databricks", "Databricks", "Models on AI Gateway"),
-            ("ollama", "Ollama", "Local open source models"),
-            ("anthropic", "Anthropic", "Claude models"),
-        ])
-        .interact()?;
-=======
+
     let provider_name = if let Some(provider) = provided_provider {
         provider
     } else {
@@ -58,11 +47,11 @@
                 ("openai", "OpenAI", "GPT-4o etc"),
                 ("databricks", "Databricks", "Models on AI Gateway"),
                 ("ollama", "Ollama", "Local open source models"),
+                ("anthropic", "Anthropic", "Claude models"),            
             ])
             .interact()?
             .to_string()
     };
->>>>>>> 8f5922a7
 
     // Depending on the provider, we now want to look for any required keys and check or set them in the keychain
     for key in get_required_keys(&provider_name).iter() {
