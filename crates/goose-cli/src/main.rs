--- conflicted
+++ resolved
@@ -57,8 +57,8 @@
         #[arg(
             short,
             long,
-            help = "Resume a previous session (last used or specified by --session)",
-            long_help = "Continue from a previous chat session. If --session is provided, resumes that specific session. Otherwise resumes the last used session."
+            help = "Resume a previous session (last used or specified by --name)",
+            long_help = "Continue from a previous chat session. If --name is provided, resumes that specific session. Otherwise resumes the last used session."
         )]
         resume: bool,
 
@@ -73,17 +73,10 @@
 
         /// Add a builtin extension by name
         #[arg(
-<<<<<<< HEAD
             long = "with-builtin",
             value_name = "NAME",
             help = "Add a builtin extension by name (e.g., 'developer')",
             long_help = "Add a builtin extension that is bundled with goose by specifying its name"
-=======
-            short,
-            long,
-            help = "Resume a previous session (last used or specified by --name)",
-            long_help = "Continue from a previous chat session. If --name is provided, resumes that specific session. Otherwise resumes the last used session."
->>>>>>> 61e1449d
         )]
         builtin: Option<String>,
     },
