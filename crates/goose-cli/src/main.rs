--- conflicted
+++ resolved
@@ -13,18 +13,11 @@
 use goose::providers::configs::OpenAiProviderConfig;
 use goose::providers::configs::{DatabricksProviderConfig, ProviderConfig};
 use goose::providers::factory;
-<<<<<<< HEAD
-use goose::providers::types::message::Message;
-
-use commands::configure::{handle_configure, ConfigOptions};
-use commands::version::{print_version};
-=======
 use goose::providers::factory::ProviderType;
 use goose::providers::types::message::Message;
 
 use commands::configure::{handle_configure, ConfigOptions};
 use commands::version::print_version;
->>>>>>> b9d30766
 
 #[derive(Parser)]
 #[command(author, about, long_about = None)]
@@ -50,8 +43,6 @@
     #[arg(short, long, default_value = "gpt-4o")]
     model: String,
 
-<<<<<<< HEAD
-=======
     /// Temperature (0.0 to 1.0)
     #[arg(short, long)]
     temperature: Option<f32>,
@@ -60,7 +51,6 @@
     #[arg(long)]
     max_tokens: Option<i32>,
 
->>>>>>> b9d30766
     #[arg(short = 'v', long = "version")]
     version: bool,
 
@@ -115,11 +105,7 @@
         print_version();
         return Ok(());
     }
-<<<<<<< HEAD
-    
-=======
-
->>>>>>> b9d30766
+
     match cli.command {
         Some(Command::Configure {
             provider,
@@ -139,14 +125,8 @@
             return Ok(());
         }
         Some(Command::Session { session_name }) => {
-<<<<<<< HEAD
-            let session_name = session_name.unwrap_or_else(|| {
-                input("Session name:").placeholder("").interact().unwrap()
-            });
-=======
             let session_name = session_name
                 .unwrap_or_else(|| input("Session name:").placeholder("").interact().unwrap());
->>>>>>> b9d30766
             println!("Session name: {}", session_name);
             return Ok(());
         }
@@ -157,11 +137,7 @@
             println!("No command provided");
         }
     }
-<<<<<<< HEAD
-    
-=======
-
->>>>>>> b9d30766
+
     let provider_type = match cli.provider {
         CliProviderVariant::OpenAi => ProviderType::OpenAi,
         CliProviderVariant::Databricks => ProviderType::Databricks,
