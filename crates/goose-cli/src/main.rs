--- conflicted
+++ resolved
@@ -130,7 +130,6 @@
                         The file will be executed in order from top to bottom."
         )]
         instructions: Option<String>,
-<<<<<<< HEAD
 
         /// Configuration profile to use
         #[arg(
@@ -140,12 +139,17 @@
             help = "Configuration profile to use (e.g., 'default')",
             long_help = "Use a specific configuration profile. Profiles contain settings like API keys and model preferences."
         )]
-=======
-        #[arg(short = 't', long = "text")]
+        profile: Option<String>,
+
+        /// Input text containing commands
+        #[arg(
+          short = 't',
+          long = "text",
+          value_name = "TEXT",
+          help = "Input text to provide to Goose directly",
+          long_help = "Input text containing commands for Goose. Use this in lieu of the instructions argument."
+        )]
         input_text: Option<String>,
-        #[arg(short, long)]
->>>>>>> 64501d41
-        profile: Option<String>,
 
         /// Name for this run session
         #[arg(
