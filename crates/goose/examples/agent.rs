--- conflicted
+++ resolved
@@ -11,11 +11,7 @@
 
     let provider = Box::new(DatabricksProvider::from_env().expect("should create provider"));
 
-<<<<<<< HEAD
-    // Setup an agent with the developer system
-=======
     // Setup an agent with the developer extension
->>>>>>> 1d50e52a
     let mut agent = AgentFactory::create("reference", provider).expect("default should exist");
 
     let config = ExtensionConfig::stdio("./target/debug/developer");
