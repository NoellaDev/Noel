--- conflicted
+++ resolved
@@ -27,11 +27,7 @@
 pub struct Capabilities {
     clients: HashMap<String, McpClientBox>,
     instructions: HashMap<String, String>,
-<<<<<<< HEAD
-    resource_capable_systems: HashSet<String>,
-=======
     resource_capable_extensions: HashSet<String>,
->>>>>>> 1d50e52a
     provider: Box<dyn Provider>,
     provider_usage: Mutex<Vec<ProviderUsage>>,
 }
@@ -89,32 +85,19 @@
         Self {
             clients: HashMap::new(),
             instructions: HashMap::new(),
-<<<<<<< HEAD
-            resource_capable_systems: HashSet::new(),
-=======
             resource_capable_extensions: HashSet::new(),
->>>>>>> 1d50e52a
             provider,
             provider_usage: Mutex::new(Vec::new()),
         }
     }
 
     pub fn supports_resources(&self) -> bool {
-<<<<<<< HEAD
-        !self.resource_capable_systems.is_empty()
-    }
-
-    /// Add a new MCP system based on the provided client type
-    // TODO IMPORTANT need to ensure this times out if the system command is broken!
-    pub async fn add_system(&mut self, config: SystemConfig) -> SystemResult<()> {
-=======
         !self.resource_capable_extensions.is_empty()
     }
 
     /// Add a new MCP extension based on the provided client type
     // TODO IMPORTANT need to ensure this times out if the extension command is broken!
     pub async fn add_extension(&mut self, config: ExtensionConfig) -> ExtensionResult<()> {
->>>>>>> 1d50e52a
         let mut client: Box<dyn McpClientTrait> = match config {
             ExtensionConfig::Sse { ref uri, ref envs } => {
                 let transport = SseTransport::new(uri, envs.get_env());
@@ -132,13 +115,8 @@
                 let service = McpService::with_timeout(handle, Duration::from_secs(300));
                 Box::new(McpClient::new(service))
             }
-<<<<<<< HEAD
-            SystemConfig::Builtin { ref name } => {
-                // For builtin systems, we run the current executable with mcp and system name
-=======
             ExtensionConfig::Builtin { ref name } => {
                 // For builtin extensions, we run the current executable with mcp and extension name
->>>>>>> 1d50e52a
                 let cmd = std::env::current_exe()
                     .expect("should find the current executable")
                     .to_str()
@@ -175,11 +153,7 @@
 
         // if the server is capable if resources we track it
         if init_result.capabilities.resources.is_some() {
-<<<<<<< HEAD
-            self.resource_capable_systems
-=======
             self.resource_capable_extensions
->>>>>>> 1d50e52a
                 .insert(sanitize(init_result.server_info.name.clone()));
         }
 
@@ -320,13 +294,8 @@
             .keys()
             .map(|name| {
                 let instructions = self.instructions.get(name).cloned().unwrap_or_default();
-<<<<<<< HEAD
-                let has_resources = self.resource_capable_systems.contains(name);
-                SystemInfo::new(name, &instructions, has_resources)
-=======
                 let has_resources = self.resource_capable_extensions.contains(name);
                 ExtensionInfo::new(name, &instructions, has_resources)
->>>>>>> 1d50e52a
             })
             .collect();
 
@@ -505,191 +474,6 @@
         }
     }
 
-<<<<<<< HEAD
-    // Function that gets executed for read_resource tool
-    async fn read_resource(&self, params: Value) -> Result<Vec<Content>, ToolError> {
-        let uri = params
-            .get("uri")
-            .and_then(|v| v.as_str())
-            .ok_or_else(|| ToolError::InvalidParameters("Missing 'uri' parameter".to_string()))?;
-
-        let system_name = params.get("system_name").and_then(|v| v.as_str());
-
-        // If system name is provided, we can just look it up
-        if system_name.is_some() {
-            let result = self
-                .read_resource_from_system(uri, system_name.unwrap())
-                .await?;
-            return Ok(result);
-        }
-
-        // If system name is not provided, we need to search for the resource across all systems
-        // Loop through each system and try to read the resource, don't raise an error if the resource is not found
-        // TODO: do we want to find if a provided uri is in multiple systems?
-        // currently it will reutrn the first match and skip any systems
-        for system_name in self.resource_capable_systems.iter() {
-            let result = self.read_resource_from_system(uri, system_name).await;
-            match result {
-                Ok(result) => return Ok(result),
-                Err(_) => continue,
-            }
-        }
-
-        // None of the systems had the resource so we raise an error
-        let available_systems = self
-            .clients
-            .keys()
-            .map(|s| s.as_str())
-            .collect::<Vec<&str>>()
-            .join(", ");
-        let error_msg = format!(
-            "Resource with uri '{}' not found. Here are the available systems: {}",
-            uri, available_systems
-        );
-
-        Err(ToolError::InvalidParameters(error_msg))
-    }
-
-    async fn read_resource_from_system(
-        &self,
-        uri: &str,
-        system_name: &str,
-    ) -> Result<Vec<Content>, ToolError> {
-        let available_systems = self
-            .clients
-            .keys()
-            .map(|s| s.as_str())
-            .collect::<Vec<&str>>()
-            .join(", ");
-        let error_msg = format!(
-            "System '{}' not found. Here are the available systems: {}",
-            system_name, available_systems
-        );
-
-        let client = self
-            .clients
-            .get(system_name)
-            .ok_or(ToolError::InvalidParameters(error_msg))?;
-
-        let client_guard = client.lock().await;
-        let read_result = client_guard.read_resource(uri).await.map_err(|_| {
-            ToolError::ExecutionError(format!("Could not read resource with uri: {}", uri))
-        })?;
-
-        let mut result = Vec::new();
-        for content in read_result.contents {
-            // Only reading the text resource content; skipping the blob content cause it's too long
-            if let mcp_core::resource::ResourceContents::TextResourceContents { text, .. } = content
-            {
-                let content_str = format!("{}\n\n{}", uri, text);
-                result.push(Content::text(content_str));
-            }
-        }
-
-        Ok(result)
-    }
-
-    async fn list_resources_from_system(
-        &self,
-        system_name: &str,
-    ) -> Result<Vec<Content>, ToolError> {
-        let client = self.clients.get(system_name).ok_or_else(|| {
-            ToolError::InvalidParameters(format!("System {} is not valid", system_name))
-        })?;
-
-        let client_guard = client.lock().await;
-        client_guard
-            .list_resources(None)
-            .await
-            .map_err(|e| {
-                ToolError::ExecutionError(format!(
-                    "Unable to list resources for {}, {:?}",
-                    system_name, e
-                ))
-            })
-            .map(|lr| {
-                let resource_list = lr
-                    .resources
-                    .into_iter()
-                    .map(|r| format!("{} - {}, uri: ({})", system_name, r.name, r.uri))
-                    .collect::<Vec<String>>()
-                    .join("\n");
-
-                vec![Content::text(resource_list)]
-            })
-    }
-
-    async fn list_resources(&self, params: Value) -> Result<Vec<Content>, ToolError> {
-        let system = params.get("system").and_then(|v| v.as_str());
-
-        match system {
-            Some(system_name) => {
-                // Handle single system case
-                self.list_resources_from_system(system_name).await
-            }
-            None => {
-                // Handle all systems case using FuturesUnordered
-                let mut futures = FuturesUnordered::new();
-
-                // Create futures for each resource_capable_system
-                for system_name in &self.resource_capable_systems {
-                    futures.push(async move { self.list_resources_from_system(system_name).await });
-                }
-
-                let mut all_resources = Vec::new();
-                let mut errors = Vec::new();
-
-                // Process results as they complete
-                while let Some(result) = futures.next().await {
-                    match result {
-                        Ok(content) => {
-                            all_resources.extend(content);
-                        }
-                        Err(tool_error) => {
-                            errors.push(tool_error);
-                        }
-                    }
-                }
-
-                // Log any errors that occurred
-                if !errors.is_empty() {
-                    tracing::error!(
-                        errors = ?errors
-                            .into_iter()
-                            .map(|e| format!("{:?}", e))
-                            .collect::<Vec<_>>(),
-                        "errors from listing resources"
-                    );
-                }
-
-                Ok(all_resources)
-            }
-        }
-    }
-
-    /// Dispatch a single tool call to the appropriate client
-    #[instrument(skip(self, tool_call), fields(input, output))]
-    pub async fn dispatch_tool_call(&self, tool_call: ToolCall) -> ToolResult<Vec<Content>> {
-        let result = if tool_call.name == "platform__read_resource" {
-            // Check if the tool is read_resource and handle it separately
-            self.read_resource(tool_call.arguments.clone()).await
-        } else if tool_call.name == "platform__list_resources" {
-            self.list_resources(tool_call.arguments.clone()).await
-        } else {
-            // Else, dispatch tool call based on the prefix naming convention
-            let client = self
-                .get_client_for_tool(&tool_call.name)
-                .ok_or_else(|| ToolError::NotFound(tool_call.name.clone()))?;
-
-            let tool_name = tool_call
-                .name
-                .split("__")
-                .nth(1)
-                .ok_or_else(|| ToolError::NotFound(tool_call.name.clone()))?;
-
-            let client_guard = client.lock().await;
-
-=======
     /// Dispatch a single tool call to the appropriate client
     #[instrument(skip(self, tool_call), fields(input, output))]
     pub async fn dispatch_tool_call(&self, tool_call: ToolCall) -> ToolResult<Vec<Content>> {
@@ -713,7 +497,6 @@
 
             let client_guard = client.lock().await;
 
->>>>>>> 1d50e52a
             client_guard
                 .call_tool(tool_name, tool_call.clone().arguments)
                 .await
