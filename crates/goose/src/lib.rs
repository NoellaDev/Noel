--- conflicted
+++ resolved
@@ -3,10 +3,5 @@
 pub mod message;
 pub mod prompt_template;
 pub mod providers;
-<<<<<<< HEAD
-pub mod systems;
 pub mod token_counter;
-pub mod tracing;
-=======
-pub mod token_counter;
->>>>>>> d52e2e01
+pub mod tracing;