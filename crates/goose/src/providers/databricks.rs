use anyhow::{anyhow, Result};
use async_trait::async_trait;
use reqwest::Client;
use serde_json::{json, Value};
use std::time::Duration;

use super::base::{Provider, ProviderUsage, Usage};
use super::configs::{DatabricksAuth, DatabricksProviderConfig, ModelConfig, ProviderModelConfig};
use super::model_pricing::{cost, model_pricing_for};
use super::oauth;
use super::utils::{check_bedrock_context_length_error, get_model, handle_response};
use crate::message::Message;
use crate::providers::openai_utils::{
    check_openai_context_length_error, get_openai_usage, messages_to_openai_spec,
    openai_response_to_message, tools_to_openai_spec,
};
use mcp_core::tool::Tool;
use tracing::{debug};


pub const DATABRICKS_DEFAULT_MODEL: &str = "claude-3-5-sonnet-2";

pub struct DatabricksProvider {
    client: Client,
    config: DatabricksProviderConfig,
}

impl DatabricksProvider {
    pub fn new(config: DatabricksProviderConfig) -> Result<Self> {
        let client = Client::builder()
            .timeout(Duration::from_secs(600)) // 10 minutes timeout
            .build()?;

        Ok(Self { client, config })
    }

    async fn ensure_auth_header(&self) -> Result<String> {
        match &self.config.auth {
            DatabricksAuth::Token(token) => Ok(format!("Bearer {}", token)),
            DatabricksAuth::OAuth {
                host,
                client_id,
                redirect_url,
                scopes,
            } => {
                let token =
                    oauth::get_oauth_token_async(host, client_id, redirect_url, scopes).await?;
                Ok(format!("Bearer {}", token))
            }
        }
    }

    async fn post(&self, payload: Value) -> Result<Value> {
        let url = format!(
            "{}/serving-endpoints/{}/invocations",
            self.config.host.trim_end_matches('/'),
            self.config.model.model_name
        );

        let auth_header = self.ensure_auth_header().await?;
        let response = self
            .client
            .post(&url)
            .header("Authorization", auth_header)
            .json(&payload)
            .send()
            .await?;

        handle_response(payload, response).await?
    }
}

#[async_trait]
impl Provider for DatabricksProvider {
<<<<<<< HEAD
    #[tracing::instrument(skip(self, system, messages, tools), fields(model_config, input, output, input_tokens, output_tokens, total_tokens, cost))]
=======
    fn get_model_config(&self) -> &ModelConfig {
        self.config.model_config()
    }

>>>>>>> b3b6cada
    async fn complete(
        &self,
        system: &str,
        messages: &[Message],
        tools: &[Tool],
    ) -> Result<(Message, ProviderUsage)> {
        // Prepare messages and tools
        let concat_tool_response_contents = false;
        let messages_spec = messages_to_openai_spec(
            messages,
            &self.config.image_format,
            concat_tool_response_contents,
        );
        let tools_spec = if !tools.is_empty() {
            tools_to_openai_spec(tools)?
        } else {
            vec![]
        };

        // Build payload with system message
        let mut messages_array = vec![json!({ "role": "system", "content": system })];
        messages_array.extend(messages_spec);

        let mut payload = json!({ "messages": messages_array });

        // Add optional parameters
        if !tools_spec.is_empty() {
            payload["tools"] = json!(tools_spec);
        }
        if let Some(temp) = self.config.model.temperature {
            payload["temperature"] = json!(temp);
        }
        if let Some(tokens) = self.config.model.max_tokens {
            payload["max_tokens"] = json!(tokens);
        }

        // Remove null values
        let payload = serde_json::Value::Object(
            payload
                .as_object()
                .unwrap()
                .iter()
                .filter(|&(_, v)| !v.is_null())
                .map(|(k, v)| (k.clone(), v.clone()))
                .collect(),
        );

        let response = self.post(payload.clone()).await?;

        // Raise specific error if context length is exceeded
        if let Some(error) = response.get("error") {
            if let Some(err) = check_openai_context_length_error(error) {
                return Err(err.into());
            } else if let Some(err) = check_bedrock_context_length_error(error) {
                return Err(err.into());
            }
            return Err(anyhow!("Databricks API error: {}", error));
        }

        // Parse response
        let message = openai_response_to_message(response.clone())?;
        let usage = self.get_usage(&response)?;
        let model = get_model(&response);
        let cost = cost(&usage, &model_pricing_for(&model));
        debug!(
            model_config = %serde_json::to_string_pretty(&self.config).unwrap_or_default(),
            input = %serde_json::to_string_pretty(&payload).unwrap_or_default(),
            output = %serde_json::to_string_pretty(&response).unwrap_or_default(),
            input_tokens = ?usage.input_tokens.unwrap_or_default(),
            output_tokens = ?usage.output_tokens.unwrap_or_default(),
            total_tokens = ?usage.total_tokens.unwrap_or_default(),
            cost = ?cost.unwrap_or_default()
        );
        Ok((message, ProviderUsage::new(model, usage, cost)))
    }

    fn get_usage(&self, data: &Value) -> Result<Usage> {
        get_openai_usage(data)
    }
}

#[cfg(test)]
mod tests {
    use super::*;
    use crate::message::MessageContent;
    use crate::providers::configs::ModelConfig;
    use crate::providers::mock_server::{
        create_mock_open_ai_response, TEST_INPUT_TOKENS, TEST_OUTPUT_TOKENS, TEST_TOTAL_TOKENS,
    };
    use wiremock::matchers::{body_json, header, method, path};
    use wiremock::{Mock, MockServer, ResponseTemplate};

    #[tokio::test]
    async fn test_databricks_completion_with_token() -> Result<()> {
        // Start a mock server
        let mock_server = MockServer::start().await;

        // Mock response for completion
        let mock_response = create_mock_open_ai_response("my-databricks-model", "Hello!");

        // Expected request body
        let system = "You are a helpful assistant.";
        let expected_request_body = json!({
            "messages": [
                {"role": "system", "content": system},
                {"role": "user", "content": "Hello"}
            ]
        });

        // Set up the mock to intercept the request and respond with the mocked response
        Mock::given(method("POST"))
            .and(path("/serving-endpoints/my-databricks-model/invocations"))
            .and(header("Authorization", "Bearer test_token"))
            .and(body_json(expected_request_body.clone()))
            .respond_with(ResponseTemplate::new(200).set_body_json(mock_response))
            .expect(1) // Expect exactly one matching request
            .mount(&mock_server)
            .await;

        // Create the DatabricksProvider with the mock server's URL as the host
        let config = DatabricksProviderConfig {
            host: mock_server.uri(),
            auth: DatabricksAuth::Token("test_token".to_string()),
            model: ModelConfig::new("my-databricks-model".to_string()),
            image_format: crate::providers::utils::ImageFormat::Anthropic,
        };

        let provider = DatabricksProvider::new(config)?;

        // Prepare input
        let messages = vec![Message::user().with_text("Hello")];
        let tools = vec![]; // Empty tools list

        // Call the complete method
        let (reply_message, reply_usage) = provider.complete(system, &messages, &tools).await?;

        // Assert the response
        if let MessageContent::Text(text) = &reply_message.content[0] {
            assert_eq!(text.text, "Hello!");
        } else {
            panic!("Expected Text content");
        }
        assert_eq!(reply_usage.usage.input_tokens, Some(TEST_INPUT_TOKENS));
        assert_eq!(reply_usage.usage.output_tokens, Some(TEST_OUTPUT_TOKENS));
        assert_eq!(reply_usage.usage.total_tokens, Some(TEST_TOTAL_TOKENS));

        Ok(())
    }
}<|MERGE_RESOLUTION|>--- conflicted
+++ resolved
@@ -72,14 +72,11 @@
 
 #[async_trait]
 impl Provider for DatabricksProvider {
-<<<<<<< HEAD
-    #[tracing::instrument(skip(self, system, messages, tools), fields(model_config, input, output, input_tokens, output_tokens, total_tokens, cost))]
-=======
     fn get_model_config(&self) -> &ModelConfig {
         self.config.model_config()
     }
 
->>>>>>> b3b6cada
+    #[tracing::instrument(skip(self, system, messages, tools), fields(model_config, input, output, input_tokens, output_tokens, total_tokens, cost))]
     async fn complete(
         &self,
         system: &str,
